/*=========================================================================
 *
 *  Copyright David Doria 2012 daviddoria@gmail.com
 *
 *  Licensed under the Apache License, Version 2.0 (the "License");
 *  you may not use this file except in compliance with the License.
 *  You may obtain a copy of the License at
 *
 *         http://www.apache.org/licenses/LICENSE-2.0.txt
 *
 *  Unless required by applicable law or agreed to in writing, software
 *  distributed under the License is distributed on an "AS IS" BASIS,
 *  WITHOUT WARRANTIES OR CONDITIONS OF ANY KIND, either express or implied.
 *  See the License for the specific language governing permissions and
 *  limitations under the License.
 *
 *=========================================================================*/

#ifndef MaskOperations_H
#define MaskOperations_H

// Custom
#include "Mask.h"

// Submodules
#include <ITKHelpers/ITKHelpers.h>

// ITK
#include "itkIndex.h"
#include "itkImageRegion.h"

#if MaskUseVTK
// VTK
class vtkImageData;
#endif

namespace MaskOperations
{

/** Write a 'region' of an 'image' to 'filename', coloring any invalid pixels
  * in 'mask' the color 'holeColor'. */
template<typename TImage>
void WriteMaskedRegion(const TImage* const image, const Mask* mask, const itk::ImageRegion<2>& region,
                       const std::string& filename,
                       const typename TImage::PixelType& holeColor);

/** Write a 'region' of an 'image' to 'filename', coloring any invalid pixels
 * in 'mask' the color 'holeColor'. 'region' is not const& because we crop it by the image's full
 * region to write only the portion of the region that overlaps the image. */
template<typename TImage>
void WriteMaskedRegionPNG(const TImage* const image, const Mask* mask, itk::ImageRegion<2> region,
                          const std::string& filename, const typename TImage::PixelType& holeColor);

<<<<<<< HEAD
=======
#if MaskUseVTK
void ITKImageToVTKImageMasked(const ITKHelpers::FloatVectorImageType* const image, const Mask* const mask,
                              vtkImageData* const outputImage, const unsigned char maskColor[3]);

>>>>>>> 1e69e153
void SetMaskTransparency(const Mask* const input, vtkImageData* outputImage);
#endif

/** Return a random region that is entirely inside the hole. */
itk::ImageRegion<2> RandomRegionInsideHole(const Mask* const mask, const unsigned int halfWidth);

/** Return a random region that is entirely valid. */
itk::ImageRegion<2> RandomValidRegion(const Mask* const mask, const unsigned int halfWidth);

/** Compute the bounding box of the hole pixels. */
itk::ImageRegion<2> ComputeHoleBoundingBox(const Mask* const mask);

/** Compute the bounding box of the valid pixels. */
itk::ImageRegion<2> ComputeValidBoundingBox(const Mask* const mask);

/** Look from a pixel across the hole in a specified direction and return the
  * pixel that exists on the other side of the hole. */
itk::Index<2> FindPixelAcrossHole(const itk::Index<2>& queryPixel,
                                  const ITKHelpers::FloatVector2Type& direction, const Mask* const mask);


/** Get all regions of a particular size that contain only valid pixels.*/
std::vector<itk::ImageRegion<2> > GetAllFullyValidRegions(const Mask* const mask,
                                                          const unsigned int patchRadius);

/** Get all regions of a particular size inside searchRegion that contain only valid pixels.*/
std::vector<itk::ImageRegion<2> > GetAllFullyValidRegions(const Mask* const mask,
                                                          const itk::ImageRegion<2>& searchRegion,
                                                          const unsigned int patchRadius);

/** Get a random fully valid patch in the specified region, if it exists.*/
itk::ImageRegion<2> GetRandomValidPatchInRegion(const Mask* const mask,
                                                const itk::ImageRegion<2>& searchRegion,
                                                const unsigned int patchRadius,
                                                const unsigned int maxNumberOfAttempts);

/** Get a random fully valid patch in the specified region. Try harder than the
  * above function - takes much longer.*/
itk::ImageRegion<2> GetRandomValidPatchInRegion(const Mask* const mask,
                                                const itk::ImageRegion<2>& searchRegion,
                                                const unsigned int patchRadius);

////////////////// Templates ////////////////

template <typename TImage>
void ITKImageToVTKImageMasked(const ITKHelpers::FloatVectorImageType* const image, const Mask* const mask,
                              vtkImageData* const outputImage, const unsigned char maskColor[3]);

template <typename TPixel>
void ITKImageToVTKImageMasked(const typename itk::VectorImage<TPixel, 2>* const image, const Mask* const mask,
                              vtkImageData* const outputImage, const unsigned char maskColor[3]);

/** Blur the 'image' only where 'mask' is valid, and only using pixels where 'mask' is valid. */
template <typename TImage>
void MaskedBlur(const TImage* const inputImage, const Mask* const mask, const float blurVariance,
                TImage* const output);

template <class TImage>
void CopySelfPatchIntoHoleOfTargetRegion(TImage* const image, const Mask* const mask,
                                         const itk::ImageRegion<2>& sourceRegionInput,
                                         const itk::ImageRegion<2>& destinationRegionInput);

template<typename TImage>
void CopyAtValues(const TImage* const input, const Mask::PixelType& value,
                  const Mask* const mask, TImage* const output);

template <class TImage>
void CopyInHoleRegion(const TImage* const input, TImage* const output, const Mask* const mask);

template <class TImage>
void CopyInValidRegion(const TImage* const input, TImage* const output, const Mask* const mask);

template <class TImage>
void CopyRegionIntoHolePortionOfTargetRegion(const TImage* const sourceImage, TImage* const targetImage,
                                             const Mask* const mask, itk::ImageRegion<2> sourceRegion,
                                             itk::ImageRegion<2> destinationRegion);

template<typename TImage>
void CreatePatchImage(const TImage* const image, const itk::ImageRegion<2>& sourceRegion,
                      const itk::ImageRegion<2>& targetRegion, const Mask* const mask, TImage* const result);

template<typename TImage>
void AddConstantInHole(TImage* const image, const float value, const Mask* const maskImage);

template<typename TImage>
void SetHolePixelsToConstant(TImage* const image, const typename TImage::PixelType& value,
                             const Mask* const maskImage);

/** Return the highest value of the specified image out of the pixels under a specified 'maskImage'.
  * The value is returned by reference, since the interal use of MinOfAllIndices requires this. */
template<typename TImage>
void FindMaximumValueInMaskedRegion(const TImage* const image,
                                    const Mask* const maskImage, const itk::ImageRegion<2>& region,
                                    const Mask::PixelType maskValue, typename TImage::PixelType& maxValue);

/** Return the lowest value of the specified image out of the pixels under a specified 'maskImage'.
  * The value is returned by reference, since the interal use of MinOfAllIndices requires this. */
template<typename TImage>
void FindMinimumValueInMaskedRegion(const TImage* const image, const Mask* const maskImage, const itk::ImageRegion<2>& region,
                                    const Mask::PixelType maskValue, typename TImage::PixelType& minValue);

/** Find the highest value in the non-zero part of 'image' */
template<typename TImage, typename TRegionIndicatorImage>
itk::Index<2> FindHighestValueInNonZero(const TImage* const image, float& maxValue);

/** Get the average value of the masked pixels. */
template<typename TImage>
typename TImage::PixelType AverageHoleValue(const TImage* const image, const Mask* const mask);

/** Get the average value of the non-masked neighbors of a pixel. */
template<typename TImage>
typename TImage::PixelType AverageValidNeighborValue(const TImage* const image, const Mask* const mask,
                                                     const itk::Index<2>& pixel);

/** Get the average value of the masked neighbors of a pixel. */
template<typename TImage>
typename TImage::PixelType AverageHoleNeighborValue(const TImage* const image, const Mask* const mask,
                                                    const itk::Index<2>& pixel);

/** Get the average value of the masked neighbors of a pixel. */
template<typename TImage>
std::vector<typename TImage::PixelType> GetValidPixelsInRegion(const TImage* const image,
                                                               const Mask* const mask,
                                                               const itk::ImageRegion<2>& region);

/** Get the average value of the masked neighbors of a pixel. */
template<typename TImage>
void AddNoiseInHole(TImage* const image, const Mask* const mask, const float noiseVariance);

/** Interpolate values through a hole, filling only pixels that are in the hole.
  * This function assumes one hole entry and one hole exit (i.e. the line between
  * p0 and p1 only intersects the hole twice). */
template<typename TImage>
void InterpolateThroughHole(TImage* const image, const Mask* const mask, const itk::Index<2>& p0,
                            const itk::Index<2>& p1, const unsigned int lineThickness = 0);

/** Interpolate values in a hole. */
template<typename TImage>
void InterpolateHole(TImage* const image, const Mask* const mask);

/** Blur an image using all of its values but only replaced the pixel values with
  * the blurred values inside the hole. */
template<typename TImage>
void BlurInHole(TImage* const image, const Mask* const mask, const float kernelVariance = 1.0f);

/** Median filter an image using all of its values but only replaced the pixel values
 * with the blurred values inside the hole. */
template<typename TImage>
void MedianFilterInHole(TImage* const image, const Mask* const mask, const unsigned int kernelRadius = 1);

/** Clip the values in the image inside the hole. */
template<typename TImage>
void ClipInHole(TImage* const image, const Mask* const mask, const float min, const float max);


/** Intersect a line with a hole. Return a pair containing the starting and ending
  * points of the line intersection. */
std::pair<itk::Index<2>, itk::Index<2> > IntersectLineWithHole(const std::vector<itk::Index<2> >& line,
                                                               const Mask* const mask,
                                                               bool &hasInteriorLine);

} // end namespace

#include "MaskOperations.hpp"

#endif<|MERGE_RESOLUTION|>--- conflicted
+++ resolved
@@ -51,13 +51,7 @@
 void WriteMaskedRegionPNG(const TImage* const image, const Mask* mask, itk::ImageRegion<2> region,
                           const std::string& filename, const typename TImage::PixelType& holeColor);
 
-<<<<<<< HEAD
-=======
 #if MaskUseVTK
-void ITKImageToVTKImageMasked(const ITKHelpers::FloatVectorImageType* const image, const Mask* const mask,
-                              vtkImageData* const outputImage, const unsigned char maskColor[3]);
-
->>>>>>> 1e69e153
 void SetMaskTransparency(const Mask* const input, vtkImageData* outputImage);
 #endif
 
